# #############################################################################
# mask.py
# =================
# Authors :
# Aaron FARGEON [aa.fargeon@gmail.com]
# Eric BEZZAM [ebezzam@gmail.com]
# #############################################################################

"""
Mask
====

This module provides utilities to create different types of masks (:py:class:`~lensless.hardware.mask.CodedAperture`,
:py:class:`~lensless.hardware.mask.PhaseContour`,
:py:class:`~lensless.hardware.mask.FresnelZoneAperture`) and simulate the corresponding PSF.

"""


import abc
import warnings
import numpy as np
import cv2 as cv
from math import sqrt
from perlin_numpy import generate_perlin_noise_2d
from sympy.ntheory import quadratic_residues
from scipy.signal import max_len_seq
from scipy.linalg import circulant
from numpy.linalg import multi_dot
from waveprop.fresnel import fresnel_conv
from waveprop.rs import angular_spectrum
from waveprop.noise import add_shot_noise
from lensless.hardware.sensor import VirtualSensor
from lensless.utils.image import resize
from matplotlib import pyplot as plt

try:
    import torch

    torch_available = True
except ImportError:
    torch_available = False


class Mask(abc.ABC):
    """
    Parent ``Mask`` class. Attributes common to each type of mask.
    """

    def __init__(
        self,
        resolution,
        distance_sensor,
        size=None,
        feature_size=None,
        psf_wavelength=[460e-9, 550e-9, 640e-9],
        **kwargs
    ):
        """
        Constructor from parameters of the user's choice.

        Parameters
        ----------
        resolution: array_like
            Resolution of the  mask (px).
        distance_sensor: float
            Distance between the mask and the sensor (m).
        size: array_like
            Size of the sensor (m). Only one of ``size`` or ``feature_size`` needs to be specified.
        feature_size: float or array_like
            Size of the feature (m). Only one of ``size`` or ``feature_size`` needs to be specified.
        psf_wavelength: list, optional
            List of wavelengths to simulate PSF (m). Default is [460e-9, 550e-9, 640e-9] nm (blue, green, red).
        """

        resolution = np.array(resolution)
        assert len(resolution) == 2, "Sensor resolution should be of length 2"

        assert (
            size is not None or feature_size is not None
        ), "Either sensor_size or feature_size should be specified"
        if size is None:
            size = np.array(resolution * feature_size)
        else:
            size = np.array(size)
            assert len(size) == 2, "Sensor size should be of length 2"
        if feature_size is None:
            feature_size = np.array(size) / np.array(resolution)
        else:
            if isinstance(feature_size, float):
                feature_size = np.array([feature_size, feature_size])
            else:
                assert len(feature_size) == 2, "Feature size should be of length 2"
                feature_size = np.array(feature_size)
            assert np.all(feature_size > 0), "Feature size should be positive"
        assert np.all(resolution * feature_size <= size)

        self.phase_mask = None
        self.resolution = resolution
        self.size = size
        if feature_size is None:
            self.feature_size = self.size / self.resolution
        else:
            self.feature_size = feature_size
        self.distance_sensor = distance_sensor

        # create mask
        self.mask = None
        self.create_mask()
        self.shape = self.mask.shape

        # PSF
        self.psf_wavelength = psf_wavelength
        self.psf = None
        self.compute_psf()

    @classmethod
    def from_sensor(cls, sensor_name, downsample=None, **kwargs):
        """
        Constructor from an existing virtual sensor that copies over the sensor parameters
        (sensor resolution, sensor size, feature size).

        Parameters
        ----------
        sensor_name: str
            Name of the sensor. See :py:class:`~lensless.hardware.sensor.SensorOptions`.
        downsample: float, optional
            Downsampling factor.
        **kwargs:
            Additional arguments for the mask constructor. See the abstract class :py:class:`~lensless.hardware.mask.Mask`
            and the corresponding subclass for more details.

        Example
        -------

        .. code-block:: python

            mask = CodedAperture.from_sensor(sensor_name=SensorOptions.RPI_HQ, downsample=8, ...)
        """
        sensor = VirtualSensor.from_name(sensor_name, downsample)
        return cls(
            resolution=tuple(sensor.resolution.copy()),
            size=tuple(sensor.size.copy()),
            feature_size=sensor.pixel_size.copy(),
            **kwargs
        )

    @abc.abstractmethod
    def create_mask(self):
        """
        Abstract mask creation method that creates mask with subclass-specific function.
        """
        pass

    def compute_psf(self):
        """
        Compute the intensity PSF with bandlimited angular spectrum (BLAS) for each wavelength.
        Common to all types of masks.
        """
        psf = np.zeros(tuple(self.resolution) + (len(self.psf_wavelength),), dtype=np.complex64)
        for i, wv in enumerate(self.psf_wavelength):
            psf[:, :, i] = angular_spectrum(
                u_in=self.mask,
                wv=wv,
                d1=self.feature_size,
                dz=self.distance_sensor,
                dtype=np.float32,
                bandlimit=True,
            )[0]

        # intensity PSF
        self.psf = np.abs(psf) ** 2


class CodedAperture(Mask):
    """
    Coded aperture mask as in `FlatCam <https://arxiv.org/abs/1509.00116>`_.
    """

    def __init__(self, method="MLS", n_bits=8, **kwargs):
        """
        Coded aperture mask contructor (FlatCam).

        Parameters
        ----------
        method: str
            Pattern generation method (MURA or MLS). Default is ``MLS``.
        n_bits: int, optional
            Number of bits for pattern generation.
            Size is ``4*n_bits + 1`` for MURA and ``2^n - 1`` for MLS.
            Default is 8 (for a 255x255 MLS mask).
        **kwargs:
            The keyword arguments are passed to the parent class :py:class:`~lensless.hardware.mask.Mask`.
        """

        self.row = None
        self.col = None
        self.method = method
        self.n_bits = n_bits

        super().__init__(**kwargs)

    def create_mask(self):
        """
        Creating coded aperture mask using either the MURA of MLS method.
        """
        assert self.method.upper() in ["MURA", "MLS"], "Method should be either 'MLS' or 'MURA'"

        # Generating pattern
        if self.method.upper() == "MURA":
            self.mask = self.squarepattern(4 * self.n_bits + 1)[1:, 1:]
            self.row = 2 * self.mask[0, :] - 1
            self.col = 2 * self.mask[:, 0] - 1
        else:
            seq = max_len_seq(self.n_bits)[0] * 2 - 1
            h_r = np.r_[seq, seq]
            self.row = h_r
            self.col = h_r
            self.mask = (np.outer(h_r, h_r) + 1) / 2

        # Upscaling
        if np.any(self.resolution != self.mask.shape):
            upscaled_mask = resize(
                self.mask[:, :, np.newaxis], shape=tuple(self.resolution) + (1,)
            ).squeeze()
            upscaled_mask = np.clip(upscaled_mask, 0, 1)
            self.mask = np.round(upscaled_mask).astype(int)

    def is_prime(self, n):
        """
        Assess whether a number is prime or not.

        Parameters
        ----------
        n: int
            The number we want to check.
        """
        if n % 2 == 0 and n > 2:
            return False
        return all(n % i for i in range(3, int(sqrt(n)) + 1, 2))

    def squarepattern(self, p):
        """
        Generate MURA square pattern.

        Parameters
        ----------
        p: int
            Number of bits.
        """
        if not self.is_prime(p):
            raise ValueError("p is not a valid length. It must be prime.")
        A = np.zeros((p, p), dtype=int)
        q = quadratic_residues(p)
        A[1:, 0] = 1
        for j in range(1, p):
            for i in range(1, p):
                if not ((i - 1 in q) != (j - 1 in q)):
                    A[i, j] = 1
        return A

    def get_conv_matrices(self, img_shape):
        """
        Get theoretical left and right convolution matrices for the separable mask.

        Such that measurement model is given ``P @ img @ Q.T``.

        Parameters
        ----------
        img_shape: tuple
            Shape of the image to being convolved.

        Returns
        -------
        P: :py:class:`~numpy.ndarray`
            Left convolution matrix.
        Q: :py:class:`~numpy.ndarray`
            Right convolution matrix.

        """

        P = circulant(np.resize(self.col, self.resolution[0]))[:, : img_shape[0]]
        Q = circulant(np.resize(self.row, self.resolution[1]))[:, : img_shape[1]]

        return P, Q

    def simulate(self, obj, snr_db=20):
        """
        Simulate the mask measurement of an image. Apply left and right convolution matrices,
        add noise and return the measurement.

        Parameters
        ----------
        obj: :py:class:`~numpy.ndarray`
            Image to simulate.
        snr_db: float, optional
            Signal-to-noise ratio (dB) of the simulated measurement. Default is 20 dB.
        """
        assert len(obj.shape) == 3, "Object should be a 3D array (HxWxC) even if grayscale."

        # Get convolution matrices
        P, Q = self.get_conv_matrices(obj.shape)

        # Convolve image
        n_channels = obj.shape[-1]

        if torch_available and isinstance(obj, torch.Tensor):
            P = torch.from_numpy(P).float()
            Q = torch.from_numpy(Q).float()
            meas = torch.dstack(
                [torch.linalg.multi_dot([P, obj[:, :, c], Q.T]) for c in range(n_channels)]
            ).float()
        else:
            meas = np.dstack([multi_dot([P, obj[:, :, c], Q.T]) for c in range(n_channels)])

        # Add noise
        if snr_db is not None:
            meas = add_shot_noise(meas, snr_db=snr_db)

        if torch_available and isinstance(obj, torch.Tensor):
            meas = meas.to(obj)

        return meas

class MultiLensArray(Mask):
    """
    Multi-lens array mask.
    """
    def __init__(
<<<<<<< HEAD
        self, N = None, radius = None, loc = None, refractive_index = 1.2, seed = 0, min_height=1e-3
=======
        self, N = None, radius = None, loc = None, refractive_index = 1.2, design_wv=532e-9, seed = 0, min_height=1e-3, **kwargs
>>>>>>> 160c8020
    ):
        """
        Multi-lens array mask constructor.

        Parameters
        ----------
        N: int
            Number of lenses
        radius: array_like
            Radius of the lenses (m)
        loc: array_like of tuples
            Location of the lenses (m)
        refractive_index: float
            Refractive index of the mask substrate. Default is 1.2.
<<<<<<< HEAD
=======
        wavelength: float
>>>>>>> 160c8020
        seed: int
            Seed for the random number generator. Default is 0.
        min_height: float
            Minimum height of the lenses (m). Default is 1e-3.
        """
        self.N = N
        self.radius = radius
        self.loc = loc
        self.refractive_index = refractive_index
<<<<<<< HEAD
        self.seed = seed
        self.min_height = min_height

=======
        self.wavelength = design_wv
        self.seed = seed
        self.min_height = min_height
>>>>>>> 160c8020
        
        if self.radius is not None:
            assert self.loc is not None
            assert len(self.radius) == len(self.loc)
            self.N = len(self.radius)
            circles = np.array([(self.loc[i][0], self.loc[i][1], self.radius[i]) for i in range(self.N)])
            assert MultiLensArray.no_circle_overlap(circles)
        else:
            assert self.N is not None
            np.random.seed(self.seed)
<<<<<<< HEAD
            radius = np.random.uniform(self.min_height, self.distance_sensor, self.N) #TODO: check if it is the right way to do it
            self.loc, self.radius = MultiLensArray.place_spheres_on_plane(self.size[0], self.size[1], radius)
            assert self.N == len(self.radius)
            # call the does_circle_overlap method
    
        super().__init__()
=======
            self.radius = np.random.uniform(self.min_height, 20, self.N) #TODO: check if it is the right way to do it
            assert self.N == len(self.radius)
        super().__init__(**kwargs)
    
        
>>>>>>> 160c8020

    @staticmethod
    def no_circle_overlap(circles):
        """Check if any circle in the list overlaps with another."""
        for i in range(len(circles)):
            if MultiLensArray.does_circle_overlap(circles[i+1:], circles[i][0], circles[i][1], circles[i][2]):
                return False
        return True
    
    @staticmethod
    def does_circle_overlap(circles, x, y, r):
        """Check if a circle overlaps with any in the list."""
        for (cx, cy, cr) in circles:
            if np.sqrt((x - cx)**2 + (y - cy)**2) < r/2 + cr/2:
                return True
        return False

    @staticmethod
    def place_spheres_on_plane(width, height, radius, max_attempts=1000):
        """Try to place circles on a 2D plane."""
        placed_circles = []
        radius_sorted = sorted(radius, reverse=True)  # Place larger circles first

        for r in radius_sorted:
            placed = False
            for _ in range(max_attempts):
                x = np.random.uniform(r, width - r)
                y = np.random.uniform(r, height - r)
            
                if not MultiLensArray.does_circle_overlap(placed_circles, x, y, r):
                    placed_circles.append((x, y, r))
                    placed = True
<<<<<<< HEAD
=======
                    print(f"Placed circle with rad {r}, and center ({x}, {y})")
>>>>>>> 160c8020
                    break
        
            if not placed:
                print(f"Failed to place circle with rad {r}")
                continue

        placed_circles = np.array(placed_circles)
        circles = placed_circles[:, :2]
        radius = placed_circles[:, 2]
        return circles, radius

<<<<<<< HEAD
=======
    def create_mask(self):
        if self.loc is None:
            self.loc, self.radius = MultiLensArray.place_spheres_on_plane(self.resolution[0], self.resolution[1], self.radius)
        height = self.create_height_map(self.radius, self.loc)
        phi = (height * (self.refractive_index - 1) * 2 * np.pi / self.wavelength) #% (2 * np.pi) ? Makes it have some noisy values instead of a continuous sphere
        self.mask = np.exp(1j * phi)

    def create_height_map(self, radius, locs):
        height = np.full((self.resolution[0], self.resolution[1]), self.min_height)
        for x in range(height.shape[0]):
            for y in range(height.shape[1]):
                height[x, y] += self.lens_contribution(radius, locs, x + 0.5, y + 0.5)
        assert np.all(height >= self.min_height)
        return height
    
    def lens_contribution(self, radius, locs, x, y):
        contribution = 0
        for idx, loc in enumerate(locs):
            if (x-loc[0])**2 + (y-loc[1])**2 < radius[idx]**2:
                contribution = np.sqrt(radius[idx]**2 - (x-loc[0])**2 - (y-loc[1])**2)
                return contribution
        return contribution

>>>>>>> 160c8020

class PhaseContour(Mask):
    """
    Phase contour mask as in `PhlatCam <https://ieeexplore.ieee.org/document/9076617>`_.
    """

    def __init__(
        self, noise_period=(16, 16), refractive_index=1.2, n_iter=10, design_wv=532e-9, **kwargs
    ):
        """
        Phase contour mask contructor (PhlatCam).

        Parameters
        ----------
        noise_period: array_like, optional
            Noise period of the Perlin noise (px). Default is (8, 8).
        refractive_index: float, optional
            Refractive index of the mask substrate. Default is 1.2.
        n_iter: int, optional
            Number of iterations for the phase retrieval algorithm. Default is 10.
        design_wv: float, optional
            Wavelength used to design the mask (m). Default is 532e-9, as in the PhlatCam paper.
        **kwargs:
            The keyword arguments are passed to the parent class :py:class:`~lensless.hardware.mask.Mask`.
        """

        self.target_psf = None
        self.phase_pattern = None
        self.height_map = None
        self.noise_period = noise_period
        self.refractive_index = refractive_index
        self.n_iter = n_iter
        self.design_wv = design_wv
        

        super().__init__(**kwargs)

    def create_mask(self):
        """
        Creating phase contour from edges of Perlin noise.
        """
        if not (torch_available and isinstance(self.mask, torch.Tensor)):
            # Creating Perlin noise
            proper_dim_1 = (self.resolution[0] // self.noise_period[0]) * self.noise_period[0]
            proper_dim_2 = (self.resolution[1] // self.noise_period[1]) * self.noise_period[1]
            noise = generate_perlin_noise_2d((proper_dim_1, proper_dim_2), self.noise_period)

            # Upscaling to correspond to sensor size
            if np.any(self.resolution != noise.shape):
                noise = resize(noise[:, :, np.newaxis], shape=tuple(self.resolution) + (1,)).squeeze()

            # Edge detection
            binary = np.clip(np.round(np.interp(noise, (-1, 1), (0, 1))), a_min=0, a_max=1)
            self.target_psf = cv.Canny(np.interp(binary, (-1, 1), (0, 255)).astype(np.uint8), 0, 255)

            # Computing mask and height map
            phase_mask, height_map = phase_retrieval(
                target_psf=self.target_psf,
                wv=self.design_wv,
                d1=self.feature_size,
                dz=self.distance_sensor,
                n=self.refractive_index,
                n_iter=self.n_iter,
                height_map=True,
                can_torch=True,
            )
            self.height_map = height_map
            self.phase_pattern = phase_mask
            self.mask = np.exp(1j * phase_mask)

        else:
            #implement the same thing but using torch
            proper_dim_1=(self.resolution[0]//self.noise_period[0])*self.noise_period[0]
            proper_dim_2=(self.resolution[1]//self.noise_period[1])*self.noise_period[1]
            #TODO to torch
            noise=generate_perlin_noise_2d((proper_dim_1,proper_dim_2),self.noise_period)
            n = noise.ndim
            # n = noise.dim()
            # end of todo
            if torch.any(self.resolution != noise.shape):
                noise=resize(noise.unsqueeze(n-1),shape=tuple(self.resolution)+(1,)).squeeze()
            
            binary = torch.clip(torch.round(torch.nn.functional.grid_sample(noise, (-1, 1), (0, 1))), a_min=0, a_max=1)
            self.target_psf = cv.Canny(torch.nn.functional.grid_sample(binary, (-1, 1), (0, 255)).astype(np.uint8), 0, 255)

            # Computing mask and height map
            phase_mask, height_map = phase_retrieval(
                target_psf=self.target_psf,
                wv=self.design_wv,
                d1=self.feature_size,
                dz=self.distance_sensor,
                n=self.refractive_index,
                n_iter=self.n_iter,
                height_map=True,
                can_torch=False,
            )
            self.height_map = height_map
            self.phase_pattern = phase_mask
            self.mask = torch.exp(1j * phase_mask)


def phase_retrieval(target_psf, wv, d1, dz, n=1.2, n_iter=10, height_map=False, can_torch=False):
    """
    Iterative phase retrieval algorithm similar to `PhlatCam <https://ieeexplore.ieee.org/document/9076617>`_,
    using Fresnel propagation.

    Parameters
    ----------
    target_psf: array_like
        Target PSF to optimize the phase mask for.
    wv: float
        Wavelength (m).
    d1: float=
        Sample period on the sensor i.e. pixel size (m).
    dz: float
        Propagation distance between the mask and the sensor.
    n: float
        Refractive index of the mask substrate. Default is 1.2.
    n_iter: int
        Number of iterations. Default value is 10.
    """
<<<<<<< HEAD
    if can_torch:
        M_p = torch.sqrt(target_psf)

        if hasattr(d1, "__len__"):
            if d1[0] != d1[1]:
                warnings.warn("Non-square pixel, first dimension taken as feature size.")
            d1 = d1[0]

        for _ in range(n_iter):
            # back propagate from sensor to mask
            M_phi = fresnel_conv(M_p, wv, d1, -dz, dtype=torch.float32)[0]
            # constrain amplitude at mask to be unity, i.e. phase pattern
            M_phi = torch.exp(1j * torch.angle(M_phi))
            # forward propagate from mask to sensor
            M_p = fresnel_conv(M_phi, wv, d1, dz, dtype=torch.float32)[0]
            # constrain amplitude to be sqrt(PSF)
            M_p = torch.sqrt(target_psf) * torch.exp(1j * torch.angle(M_p))

        phi = (torch.angle(M_phi) + 2 * torch.pi) % (2 * torch.pi)

        if height_map:
            return phi, wv * phi / (2 * torch.pi * (n - 1))
        else:
            return phi
=======

    M_p = np.sqrt(target_psf)

    if hasattr(d1, "__len__"):
        if d1[0] != d1[1]:
            warnings.warn("Non-square pixel, first dimension taken as feature size.")
        d1 = d1[0]

    for _ in range(n_iter):
        # back propagate from sensor to mask
        M_phi = fresnel_conv(M_p, wv, d1, -dz, dtype=np.float32)[0]
        # constrain amplitude at mask to be unity, i.e. phase pattern
        M_phi = np.exp(1j * np.angle(M_phi))
        # forward propagate from mask to sensor
        M_p = fresnel_conv(M_phi, wv, d1, dz, dtype=np.float32)[0]
        # constrain amplitude to be sqrt(PSF)
        M_p = np.sqrt(target_psf) * np.exp(1j * np.angle(M_p))

    phi = (np.angle(M_phi) + 2 * np.pi) % (2 * np.pi)

    if height_map:
        return phi, wv * phi / (2 * np.pi * (n - 1))
>>>>>>> 160c8020
    else:
        M_p = np.sqrt(target_psf)

        if hasattr(d1, "__len__"):
            if d1[0] != d1[1]:
                warnings.warn("Non-square pixel, first dimension taken as feature size.")
            d1 = d1[0]

        for _ in range(n_iter):
            # back propagate from sensor to mask
            M_phi = fresnel_conv(M_p, wv, d1, -dz, dtype=np.float32)[0]
            # constrain amplitude at mask to be unity, i.e. phase pattern
            M_phi = np.exp(1j * np.angle(M_phi))
            # forward propagate from mask to sensor
            M_p = fresnel_conv(M_phi, wv, d1, dz, dtype=np.float32)[0]
            # constrain amplitude to be sqrt(PSF)
            M_p = np.sqrt(target_psf) * np.exp(1j * np.angle(M_p))

        phi = (np.angle(M_phi) + 2 * np.pi) % (2 * np.pi)

        if height_map:
            return phi, wv * phi / (2 * np.pi * (n - 1))
        else:
            return phi


class FresnelZoneAperture(Mask):
    """
    Fresnel Zone Aperture (FZA) mask as in `this work <https://www.nature.com/articles/s41377-020-0289-9>`_,
    namely binarized cosine function.
    """

    def __init__(self, radius=0.32e-3, **kwargs):
        """
        Fresnel Zone Aperture mask contructor.

        Parameters
        ----------
        radius: float
            characteristic radius of the FZA (m)
            default value: 5e-4
        **kwargs:
            The keyword arguments are passed to the parent class :py:class:`~lensless.hardware.mask.Mask`.
        """

        self.radius = radius

        super().__init__(**kwargs)

    def create_mask(self):
        """
        Creating binary Fresnel Zone Aperture mask.
        """
        dim = self.resolution
        x, y = np.meshgrid(
            np.linspace(-dim[1] / 2, dim[1] / 2 - 1, dim[1]),
            np.linspace(-dim[0] / 2, dim[0] / 2 - 1, dim[0]),
        )
        radius_px = self.radius / self.feature_size[0]
        mask = 0.5 * (1 + np.cos(np.pi * (x**2 + y**2) / radius_px**2))
        self.mask = np.round(mask)


class HeightVarying(Mask):
    """
    A class representing a height-varying mask for lensless imaging.

    Parameters
    ----------
    refractive_index : float, optional
        The refractive index of the material. Default is 1.2.
    wavelength : float, optional
        The wavelength of the light. Default is 532e-9.
    height_map : ndarray or None, optional
        An array representing the height map of the mask. If None, a random height map is generated.
    height_range : tuple, optional
        A tuple (min, max) specifying the range of heights when generating a random height map.
        Default is (min, max), where min and max are placeholders for the actual values.
    seed : int, optional
        Seed for the random number generator when generating a random height map. Default is 0.

    Example
    -------
    Creating an instance with a custom height map:

    >>> custom_height_map = np.array([0.1, 0.2, 0.3])
    >>> height_varying_instance = HeightVarying(
    ...     refractive_index=1.2,
    ...     wavelength=532e-9,
    ...     height_map=custom_height_map,
    ...     height_range=(0.0, 1.0),
    ...     seed=42
    ... )
    """
    def __init__(
            self, 
            refractive_index = 1.2, 
            wavelength = 532e-9, 
            height_map = None,
            height_range = (1e-3, 1e-2), 
            seed = 0,
            **kwargs):
        
        
        self.refractive_index = refractive_index
        self.wavelength = wavelength
        self.height_range = height_range
        self.seed = seed

        if height_map is not None:
            self.height_map = height_map
        else:
            self.height_map = None
            np.random.seed(self.seed)

        super().__init__(**kwargs)

    def get_phi(self):
        phi = self.height_map * (2*np.pi*(self.refractive_index-1) / self.wavelength)
        phi = phi % (2*np.pi)
        return phi
    
    def create_mask(self):
        if self.height_map is None:
            self.height_map = np.random.uniform(self.height_range[0], self.height_range[1], self.resolution)
        assert self.height_map.shape == tuple(self.resolution)
        phase_mask = self.get_phi()
        self.mask = np.exp(1j * phase_mask)<|MERGE_RESOLUTION|>--- conflicted
+++ resolved
@@ -327,11 +327,7 @@
     Multi-lens array mask.
     """
     def __init__(
-<<<<<<< HEAD
-        self, N = None, radius = None, loc = None, refractive_index = 1.2, seed = 0, min_height=1e-3
-=======
         self, N = None, radius = None, loc = None, refractive_index = 1.2, design_wv=532e-9, seed = 0, min_height=1e-3, **kwargs
->>>>>>> 160c8020
     ):
         """
         Multi-lens array mask constructor.
@@ -346,10 +342,7 @@
             Location of the lenses (m)
         refractive_index: float
             Refractive index of the mask substrate. Default is 1.2.
-<<<<<<< HEAD
-=======
         wavelength: float
->>>>>>> 160c8020
         seed: int
             Seed for the random number generator. Default is 0.
         min_height: float
@@ -359,15 +352,9 @@
         self.radius = radius
         self.loc = loc
         self.refractive_index = refractive_index
-<<<<<<< HEAD
-        self.seed = seed
-        self.min_height = min_height
-
-=======
         self.wavelength = design_wv
         self.seed = seed
         self.min_height = min_height
->>>>>>> 160c8020
         
         if self.radius is not None:
             assert self.loc is not None
@@ -378,20 +365,11 @@
         else:
             assert self.N is not None
             np.random.seed(self.seed)
-<<<<<<< HEAD
-            radius = np.random.uniform(self.min_height, self.distance_sensor, self.N) #TODO: check if it is the right way to do it
-            self.loc, self.radius = MultiLensArray.place_spheres_on_plane(self.size[0], self.size[1], radius)
-            assert self.N == len(self.radius)
-            # call the does_circle_overlap method
-    
-        super().__init__()
-=======
             self.radius = np.random.uniform(self.min_height, 20, self.N) #TODO: check if it is the right way to do it
             assert self.N == len(self.radius)
         super().__init__(**kwargs)
     
         
->>>>>>> 160c8020
 
     @staticmethod
     def no_circle_overlap(circles):
@@ -424,10 +402,7 @@
                 if not MultiLensArray.does_circle_overlap(placed_circles, x, y, r):
                     placed_circles.append((x, y, r))
                     placed = True
-<<<<<<< HEAD
-=======
                     print(f"Placed circle with rad {r}, and center ({x}, {y})")
->>>>>>> 160c8020
                     break
         
             if not placed:
@@ -439,8 +414,6 @@
         radius = placed_circles[:, 2]
         return circles, radius
 
-<<<<<<< HEAD
-=======
     def create_mask(self):
         if self.loc is None:
             self.loc, self.radius = MultiLensArray.place_spheres_on_plane(self.resolution[0], self.resolution[1], self.radius)
@@ -464,7 +437,6 @@
                 return contribution
         return contribution
 
->>>>>>> 160c8020
 
 class PhaseContour(Mask):
     """
@@ -498,7 +470,6 @@
         self.refractive_index = refractive_index
         self.n_iter = n_iter
         self.design_wv = design_wv
-        
 
         super().__init__(**kwargs)
 
@@ -586,32 +557,6 @@
     n_iter: int
         Number of iterations. Default value is 10.
     """
-<<<<<<< HEAD
-    if can_torch:
-        M_p = torch.sqrt(target_psf)
-
-        if hasattr(d1, "__len__"):
-            if d1[0] != d1[1]:
-                warnings.warn("Non-square pixel, first dimension taken as feature size.")
-            d1 = d1[0]
-
-        for _ in range(n_iter):
-            # back propagate from sensor to mask
-            M_phi = fresnel_conv(M_p, wv, d1, -dz, dtype=torch.float32)[0]
-            # constrain amplitude at mask to be unity, i.e. phase pattern
-            M_phi = torch.exp(1j * torch.angle(M_phi))
-            # forward propagate from mask to sensor
-            M_p = fresnel_conv(M_phi, wv, d1, dz, dtype=torch.float32)[0]
-            # constrain amplitude to be sqrt(PSF)
-            M_p = torch.sqrt(target_psf) * torch.exp(1j * torch.angle(M_p))
-
-        phi = (torch.angle(M_phi) + 2 * torch.pi) % (2 * torch.pi)
-
-        if height_map:
-            return phi, wv * phi / (2 * torch.pi * (n - 1))
-        else:
-            return phi
-=======
 
     M_p = np.sqrt(target_psf)
 
@@ -622,43 +567,20 @@
 
     for _ in range(n_iter):
         # back propagate from sensor to mask
-        M_phi = fresnel_conv(M_p, wv, d1, -dz, dtype=np.float32)[0]
+        M_phi = fresnel_conv(M_p, wv, d1, -dz, dtype=torch.float32)[0]
         # constrain amplitude at mask to be unity, i.e. phase pattern
-        M_phi = np.exp(1j * np.angle(M_phi))
+        M_phi = torch.exp(1j * torch.angle(M_phi))
         # forward propagate from mask to sensor
-        M_p = fresnel_conv(M_phi, wv, d1, dz, dtype=np.float32)[0]
+        M_p = fresnel_conv(M_phi, wv, d1, dz, dtype=torch.float32)[0]
         # constrain amplitude to be sqrt(PSF)
-        M_p = np.sqrt(target_psf) * np.exp(1j * np.angle(M_p))
-
-    phi = (np.angle(M_phi) + 2 * np.pi) % (2 * np.pi)
+        M_p = torch.sqrt(target_psf) * torch.exp(1j * torch.angle(M_p))
+
+    phi = (torch.angle(M_phi) + 2 * torch.pi) % (2 * torch.pi)
 
     if height_map:
-        return phi, wv * phi / (2 * np.pi * (n - 1))
->>>>>>> 160c8020
+        return phi, wv * phi / (2 * torch.pi * (n - 1))
     else:
-        M_p = np.sqrt(target_psf)
-
-        if hasattr(d1, "__len__"):
-            if d1[0] != d1[1]:
-                warnings.warn("Non-square pixel, first dimension taken as feature size.")
-            d1 = d1[0]
-
-        for _ in range(n_iter):
-            # back propagate from sensor to mask
-            M_phi = fresnel_conv(M_p, wv, d1, -dz, dtype=np.float32)[0]
-            # constrain amplitude at mask to be unity, i.e. phase pattern
-            M_phi = np.exp(1j * np.angle(M_phi))
-            # forward propagate from mask to sensor
-            M_p = fresnel_conv(M_phi, wv, d1, dz, dtype=np.float32)[0]
-            # constrain amplitude to be sqrt(PSF)
-            M_p = np.sqrt(target_psf) * np.exp(1j * np.angle(M_p))
-
-        phi = (np.angle(M_phi) + 2 * np.pi) % (2 * np.pi)
-
-        if height_map:
-            return phi, wv * phi / (2 * np.pi * (n - 1))
-        else:
-            return phi
+        return phi
 
 
 class FresnelZoneAperture(Mask):
