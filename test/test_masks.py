--- conflicted
+++ resolved
@@ -1,9 +1,5 @@
 import numpy as np
-<<<<<<< HEAD
-from lensless.hardware.mask import CodedAperture, PhaseContour, FresnelZoneAperture, HeightVarying
-=======
-from lensless.hardware.mask import CodedAperture, PhaseContour, FresnelZoneAperture, MultiLensArray
->>>>>>> 2d4d5fc0
+from lensless.hardware.mask import CodedAperture, PhaseContour, FresnelZoneAperture, HeightVarying, MultiLensArray
 from lensless.eval.metric import mse, psnr, ssim
 from waveprop.fresnel import fresnel_conv
 from matplotlib import pyplot as plt
@@ -93,8 +89,18 @@
     assert np.all(mask3.mask.shape == resolution)
     desired_psf_shape = np.array(tuple(resolution) + (len(mask3.psf_wavelength),))
     assert np.all(mask3.psf.shape == desired_psf_shape)
+    
+    mask4 = MultiLensArray.from_sensor(
+        sensor_name="rpi_hq", downsample=downsample, distance_sensor=dz, N=10#radius=np.array([10, 25]), loc=np.array([[10.1, 11.3], [56.5, 89.2]])
+    )
+    assert np.all(mask4.mask.shape == resolution)
+    desired_psf_shape = np.array(tuple(resolution) + (len(mask4.psf_wavelength),))
+    assert np.all(mask3.psf.shape == desired_psf_shape)
 
-<<<<<<< HEAD
+    fig, ax = plt.subplots()
+    im = ax.imshow(np.angle(mask4.mask), cmap="gray")
+    fig.colorbar(im, ax=ax, shrink=0.5, aspect=5)
+    plt.show()
     mask5 = HeightVarying.from_sensor(
         sensor_name="rpi_hq", downsample=downsample, distance_sensor=dz
     )
@@ -106,20 +112,6 @@
     fig.colorbar(im, ax=ax, shrink=0.5, aspect=5)
     plt.show()
 
-=======
-    mask4 = MultiLensArray.from_sensor(
-        sensor_name="rpi_hq", downsample=downsample, distance_sensor=dz, N=10#radius=np.array([10, 25]), loc=np.array([[10.1, 11.3], [56.5, 89.2]])
-    )
-    assert np.all(mask4.mask.shape == resolution)
-    desired_psf_shape = np.array(tuple(resolution) + (len(mask4.psf_wavelength),))
-    assert np.all(mask3.psf.shape == desired_psf_shape)
-
-    fig, ax = plt.subplots()
-    im = ax.imshow(np.angle(mask4.mask), cmap="gray")
-    fig.colorbar(im, ax=ax, shrink=0.5, aspect=5)
-    plt.show()
->>>>>>> 2d4d5fc0
-
 if __name__ == "__main__":
     test_flatcam()
     test_phlatcam()
